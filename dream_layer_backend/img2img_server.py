--- conflicted
+++ resolved
@@ -4,12 +4,9 @@
 import json
 import logging
 import os
-<<<<<<< HEAD
 import csv
 import pynvml
-=======
 import requests
->>>>>>> a51a6731
 from PIL import Image
 import io
 import time
@@ -19,6 +16,7 @@
 from dream_layer_backend_utils.fetch_advanced_models import get_controlnet_models
 from run_registry import create_run_config_from_generation_data
 from dataclasses import asdict
+d
 
 # Configure logging
 logging.basicConfig(
