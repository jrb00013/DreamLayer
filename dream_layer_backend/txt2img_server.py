from flask import Flask, request, jsonify
from flask_cors import CORS
import json
import os
<<<<<<< HEAD
import csv
import time
import pynvml
from shared_utils import  send_to_comfyui
=======
import requests
>>>>>>> a51a6731
from dream_layer import get_directories
from dream_layer_backend_utils import interrupt_workflow
from dream_layer_backend_utils.fetch_advanced_models import get_controlnet_models
from PIL import Image, ImageDraw
from txt2img_workflow import transform_to_txt2img_workflow
from run_registry import create_run_config_from_generation_data
from dataclasses import asdict

app = Flask(__name__)
CORS(app, resources={
    r"/*": {
        "origins": ["http://localhost:*", "http://127.0.0.1:*"],
        "methods": ["GET", "POST", "OPTIONS"],
        "allow_headers": ["Content-Type"]
    }
})

# Get served images directory
output_dir, _ = get_directories()
SERVED_IMAGES_DIR = os.path.join(os.path.dirname(__file__), 'served_images')
os.makedirs(SERVED_IMAGES_DIR, exist_ok=True)

# Get inference CSV directory
BASE_DIR = os.path.dirname(os.path.abspath(__file__))
INFERENCE_TRACES_DIR = os.path.join(BASE_DIR, "inference_traces")
os.makedirs(INFERENCE_TRACES_DIR, exist_ok=True)  # create folder if it doesn't exist
TRACE_CSV = os.path.join(INFERENCE_TRACES_DIR, "inference_trace_txt2img.csv")

# Trace headers
TRACE_HEADERS = ["timestamp", "total_time_s", "images_generated", "time_per_image_s", "gpu_name", "driver_version","ckpt_name"]

# Helper Function to Check CSV File Path
def ensure_csv_exists():
    """Ensure the inference trace CSV exists with headers."""
    if not os.path.exists(TRACE_CSV):
        with open(TRACE_CSV, "w", newline="") as f:
            writer = csv.writer(f)
            writer.writerow(TRACE_HEADERS)

# Helper Function to Log Inference Trace
def log_inference_trace(total_time, images_generated, gpu_name, driver_version,ckpt_name):
    """Log inference details to CSV and console."""
    # Checking to see if images were generated, finding the time per image
    time_per_image = None if images_generated == 0 else total_time / images_generated
    
    # Converting to string format
    time_per_image_str = "N/A" if time_per_image is None else f"{time_per_image:.2f}"

    # Console logging 
    print(f"⏱ {total_time:.2f}s total · {time_per_image_str}s/img · {gpu_name} · Driver {driver_version}")

    # CSV logging
    ensure_csv_exists()
    with open(TRACE_CSV, "a", newline="") as f:
        writer = csv.writer(f)
        writer.writerow([
            time.time(),
            round(total_time, 4),
            images_generated,
            round(time_per_image, 4) if time_per_image is not None else "",
            gpu_name,
            driver_version,
            ckpt_name
        ])

@app.route('/api/txt2img', methods=['POST', 'OPTIONS'])
def handle_txt2img():
    """Handle text-to-image generation requests"""
    if request.method == 'OPTIONS':
        return jsonify({"status": "ok"})
    
    try:
        data = request.json
        if data:
            print("Data:", json.dumps(data, indent=2))
            
            # Print specific fields of interest
            print("\nKey Parameters:")
            print("-"*20)
            print(f"Prompt: {data.get('prompt', 'Not provided')}")
            print(f"Negative Prompt: {data.get('negative_prompt', 'Not provided')}")
            print(f"Batch Size: {data.get('batch_size', 'Not provided')}")
            
            # Check ControlNet data specifically
            controlnet_data = data.get('controlnet', {})
            print(f"\n🎮 ControlNet Data:")
            print("-"*20)
            print(f"ControlNet enabled: {controlnet_data.get('enabled', False)}")
            if controlnet_data.get('units'):
                for i, unit in enumerate(controlnet_data['units']):
                    print(f"Unit {i}:")
                    print(f"  Enabled: {unit.get('enabled', False)}")
                    print(f"  Has input_image: {unit.get('input_image') is not None}")
                    print(f"  Input image type: {type(unit.get('input_image'))}")
                    if unit.get('input_image'):
                        print(f"  Input image length: {len(unit['input_image']) if isinstance(unit['input_image'], str) else 'N/A'}")
                        print(f"  Input image preview: {unit['input_image'][:50] if isinstance(unit['input_image'], str) else 'N/A'}...")
            else:
                print("No ControlNet units found")

            # Get the absolute path to the ComfyUI root directory 
            COMFY_ROOT = os.path.dirname(os.path.abspath(__file__))
            
             # Get checkpoint 
            ckpt_name = data.get("ckpt_name", "unknown")

            # List of allowed checkpoints
            CHECKPOINTS_DIR = os.path.join(COMFY_ROOT, "ComfyUI", "models", "checkpoints")

            # Inline function to list allowed checkpoints dynamically
            def get_allowed_checkpoints():
                try:
                    return [
                        fname for fname in os.listdir(CHECKPOINTS_DIR)
                        if fname.endswith(('.safetensors', '.ckpt'))
                    ]
                except Exception as e:
                    print(f"Failed to list checkpoints: {e}")
                    return []
                
            ALLOWED_CKPTS = get_allowed_checkpoints()

            # Validate checkpoint 
            if not ckpt_name or ckpt_name not in ALLOWED_CKPTS:
                if ALLOWED_CKPTS:
                    chosen_ckpt = ALLOWED_CKPTS[0]
                    print(f"Checkpoint '{ckpt_name}' invalid or missing, falling back to '{chosen_ckpt}'")
                    ckpt_name = chosen_ckpt
            else:
                return jsonify({"error": "No checkpoints available on server"}), 500
            
            # Insert ckpt_name into data
            data['ckpt_name'] = ckpt_name

            # Transform to ComfyUI workflow
            workflow = transform_to_txt2img_workflow(data)
            #workflow = transform_to_txt2img_workflow(data, ckpt_name=ckpt_name)
            print("\nGenerated ComfyUI Workflow:")
            print("-"*20)
            print(json.dumps(workflow, indent=2))
            
            # Init NVML once at startup
            try:
                pynvml.nvmlInit()
                gpu_handle = pynvml.nvmlDeviceGetHandleByIndex(0)
                gpu_name = pynvml.nvmlDeviceGetName(gpu_handle).decode()
                driver_version = pynvml.nvmlSystemGetDriverVersion().decode()
            except Exception:
                gpu_name = "CPU"
                driver_version = "N/A"

            # Start timing 
            start = time.perf_counter()
            
            # Send to ComfyUI server
            comfy_response = send_to_comfyui(workflow)
            
            # Stop timing
            elapsed = time.perf_counter() - start

            # Determine number of images generated and time per image
            images_generated = len(comfy_response.get("all_images", []))
            time_per_image = None if images_generated == 0 else total_time / images_generated
    
            # Converting to string format
            time_per_image_str = "N/A" if time_per_image is None else f"{time_per_image:.2f}"
                    
            # Log the result
            log_inference_trace(elapsed, images_generated, gpu_name, driver_version,ckpt_name)

            # Add metrics into API response
            comfy_response["metrics"] = {
                "elapsed_time_sec": elapsed,
                "time_per_image_sec": time_per_image,
                "gpu": gpu_name,
                "driver_version": driver_version
            }

            if "error" in comfy_response:
                return jsonify({
                    "status": "error",
                    "message": comfy_response["error"]
                }), 500
            
<<<<<<< HEAD
            comfy_response["generated_images"] = comfy_response.get("all_images", [])
=======
            # Extract generated image filenames
            generated_images = []
            if comfy_response.get("all_images"):
                for img_data in comfy_response["all_images"]:
                    if isinstance(img_data, dict) and "filename" in img_data:
                        generated_images.append(img_data["filename"])
            
            print("Start register process")
            # Register the completed run
            try:
                run_config = create_run_config_from_generation_data(
                    data, generated_images, "txt2img"
                )
                
                # Send to run registry
                registry_response = requests.post(
                    "http://localhost:5005/api/runs",
                    json=asdict(run_config),
                    timeout=5
                )
                
                if registry_response.status_code == 200:
                    print(f"✅ Run registered successfully: {run_config.run_id}")
                else:
                    print(f"⚠️ Failed to register run: {registry_response.text}")
                    
            except Exception as e:
                print(f"⚠️ Error registering run: {str(e)}")
            
>>>>>>> a51a6731
            response = jsonify({
                "status": "success",
                "message": "Workflow sent to ComfyUI successfully",
                "comfy_response": comfy_response,
<<<<<<< HEAD
=======
                "generated_images": comfy_response.get("all_images", []),
                "run_id": run_config.run_id if 'run_config' in locals() else None
>>>>>>> a51a6731
            })
            
            return response
            
        else:
            return jsonify({
                "status": "error",
                "message": "No data received"
            }), 400
            
    except Exception as e:
        print(f"Error in handle_txt2img: {str(e)}")
        import traceback
        traceback.print_exc()
        return jsonify({
            "status": "error",
            "message": str(e)
        }), 500

@app.route('/api/txt2img/interrupt', methods=['POST'])
def handle_txt2img_interrupt():
    """Handle interruption of txt2img generation"""
    print("Interrupting txt2img generation...")
    success = interrupt_workflow()
    return jsonify({"status": "received", "interrupted": success})

@app.route('/api/images/<filename>', methods=['GET'])
def serve_image_endpoint(filename):
    """
    Serve images from multiple possible directories
    This endpoint is needed here because the frontend expects it on this port
    """
    try:
        # Use shared function
        from shared_utils import serve_image
        return serve_image(filename)
            
    except Exception as e:
        print(f"❌ Error serving image {filename}: {str(e)}")
        return jsonify({
            "status": "error",
            "message": str(e)
        }), 500

@app.route('/api/controlnet/models', methods=['GET'])
def get_controlnet_models_endpoint():
    """Get available ControlNet models"""
    try:
        models = get_controlnet_models()
        return jsonify({
            "status": "success",
            "models": models
        })
    except Exception as e:
        return jsonify({
            "status": "error",
            "message": f"Failed to fetch ControlNet models: {str(e)}"
        }), 500

@app.route('/api/upload-controlnet-image', methods=['POST'])
def upload_controlnet_image_endpoint():
    """
    Endpoint to upload ControlNet images directly to ComfyUI input directory
    This endpoint is needed here because the frontend expects it on this port
    """
    try:
        if 'file' not in request.files:
            return jsonify({
                "status": "error",
                "message": "No file provided"
            }), 400
        
        file = request.files['file']
        if file.filename == '':
            return jsonify({
                "status": "error",
                "message": "No file selected"
            }), 400
        
        unit_index = request.form.get('unit_index', '0')
        try:
            unit_index = int(unit_index)
        except ValueError:
            unit_index = 0
        
        # Use shared function
        from shared_utils import upload_controlnet_image as upload_cn_image
        result = upload_cn_image(file, unit_index)
        
        if isinstance(result, tuple):
            return jsonify(result[0]), result[1]
        else:
            return jsonify(result)
            
    except Exception as e:
        print(f"❌ Error uploading ControlNet image: {str(e)}")
        import traceback
        traceback.print_exc()
        return jsonify({
            "status": "error",
            "message": str(e)
        }), 500

if __name__ == "__main__":
    print("\nStarting Text2Image Handler Server...")
    print("Listening for requests at http://localhost:5001/api/txt2img")
    print("ControlNet endpoints available:")
    print("  - GET /api/controlnet/models")
    print("  - POST /api/upload-controlnet-image")
    print("  - GET /api/images/<filename>")
    app.run(host='127.0.0.1', port=5001, debug=True) <|MERGE_RESOLUTION|>--- conflicted
+++ resolved
@@ -2,14 +2,11 @@
 from flask_cors import CORS
 import json
 import os
-<<<<<<< HEAD
 import csv
 import time
 import pynvml
 from shared_utils import  send_to_comfyui
-=======
 import requests
->>>>>>> a51a6731
 from dream_layer import get_directories
 from dream_layer_backend_utils import interrupt_workflow
 from dream_layer_backend_utils.fetch_advanced_models import get_controlnet_models
@@ -194,9 +191,7 @@
                     "message": comfy_response["error"]
                 }), 500
             
-<<<<<<< HEAD
             comfy_response["generated_images"] = comfy_response.get("all_images", [])
-=======
             # Extract generated image filenames
             generated_images = []
             if comfy_response.get("all_images"):
@@ -226,16 +221,12 @@
             except Exception as e:
                 print(f"⚠️ Error registering run: {str(e)}")
             
->>>>>>> a51a6731
             response = jsonify({
                 "status": "success",
                 "message": "Workflow sent to ComfyUI successfully",
                 "comfy_response": comfy_response,
-<<<<<<< HEAD
-=======
                 "generated_images": comfy_response.get("all_images", []),
                 "run_id": run_config.run_id if 'run_config' in locals() else None
->>>>>>> a51a6731
             })
             
             return response
