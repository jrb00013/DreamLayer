--- conflicted
+++ resolved
@@ -255,7 +255,6 @@
     if refiner_data['refiner_enabled']:
         logger.info("Injecting Refiner parameters...")
         workflow = inject_refiner_parameters(workflow, refiner_data)
-<<<<<<< HEAD
     
     print(f"✅ Workflow transformation complete")
      # Ensure dump directory exists
@@ -269,9 +268,6 @@
 
     print(f"📋 Generated workflow JSON: {json.dumps(workflow, indent=2)}")
     print(f"🚀 Workflow JSON saved to {output_path}")
-=======
-
->>>>>>> a51a6731
     return workflow
 
 
