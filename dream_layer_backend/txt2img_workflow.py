import json
import random
import os
import logging
import json
from pathlib import Path
from dream_layer_backend_utils.workflow_loader import load_workflow
from dream_layer_backend_utils.api_key_injector import inject_api_keys_into_workflow
from dream_layer_backend_utils.update_custom_workflow import override_workflow
from dream_layer_backend_utils.update_custom_workflow import update_custom_workflow, validate_custom_workflow
from dream_layer_backend_utils.shared_workflow_parameters import (
    inject_face_restoration_parameters,
    inject_tiling_parameters,
    inject_hires_fix_parameters,
    inject_refiner_parameters,
    inject_controlnet_parameters,
    inject_lora_parameters
)
from shared_utils import SAMPLER_NAME_MAP

<<<<<<< HEAD
# Initialize logger
logger = logging.getLogger(__name__)

def get_available_checkpoints():
    root_dir = Path(__file__).resolve().parent.parent
    checkpoints_dir = root_dir / "ComfyUI" /  "models" / "checkpoints"
    try:
        models = [f.name for f in checkpoints_dir.glob("*") if f.suffix in ['.safetensors', '.ckpt']]
        return models
    except Exception as e:
        logger.error(f"Failed to list checkpoints: {e}")
        return []
=======
>>>>>>> a51a6731

def transform_to_txt2img_workflow(data):
    """
    Transform frontend data to ComfyUI txt2img workflow
    Combines advanced ControlNet functionality with smallFeatures improvements
    """
    try:
        print("\n🔄 Transforming txt2img workflow:")
        print("-" * 40)
        print(f"📊 Data keys: {list(data.keys())}")

        # Extract and validate core parameters with smallFeatures improvements
        prompt = data.get('prompt', '')
        negative_prompt = data.get('negative_prompt', '')

        # Dimension validation
        width = max(64, min(2048, int(data.get('width', 512))))
        height = max(64, min(2048, int(data.get('height', 512))))

        # Batch parameters with validation (from smallFeatures)
        # Clamp between 1 and 8
        batch_size = max(1, min(8, int(data.get('batch_size', 1))))
        print(f"\nBatch size: {batch_size}")

        # Sampling parameters with validation
        steps = max(1, min(150, int(data.get('steps', 20))))
        cfg_scale = max(1.0, min(20.0, float(data.get('cfg_scale', 7.0))))

        # Get sampler name and map it to ComfyUI format (from smallFeatures)
        frontend_sampler = data.get('sampler_name', 'euler')
        sampler_name = SAMPLER_NAME_MAP.get(frontend_sampler, 'euler')
        print(f"\nMapping sampler name: {frontend_sampler} -> {sampler_name}")

        scheduler = data.get('scheduler', 'normal')

        # Handle seed - enhanced from smallFeatures for -1 values
        try:
            seed = int(data.get('seed', 0))
            if seed < 0:
                # Generate random seed between 0 and 2^32-1
                seed = random.randint(0, 2**32 - 1)
        except (ValueError, TypeError):
            seed = random.randint(0, 2**32 - 1)
<<<<<<< HEAD
        
        # Dynamically determine the model name that's being used and validate
        requested_model = data.get("model_name")
        available_models = get_available_checkpoints()
        if not available_models:
            raise FileNotFoundError("No checkpoint models found in ComfyUI models/checkpoints directory")  # could be changed to juggernautXL_v8Rundiffusion.safetensors

        # Use requested model if valid, else fallback to detected
        if requested_model and requested_model in available_models:
                model_name = requested_model
        else:
            # fallback to first available checkpoint and log the fallback
            model_name = available_models[0]
            logger.warning(f"Requested model '{requested_model}' not found. Falling back to '{model_name}'.")
        
        #model_name = data.get('model_name', 'juggernautXL_v8Rundiffusion.safetensors') # was hardcoded

        # Check if it's a closed-source model (DALL-E, FLUX, Ideogram, etc.)
        closed_source_models = ['dall-e-3', 'dall-e-2', 'flux-pro', 'flux-dev', 'ideogram-v3']
        
=======

        # Handle model name validation
        model_name = data.get(
            'model_name', 'juggernautXL_v8Rundiffusion.safetensors')

        # Check if it's a closed-source model (DALL-E, FLUX, Ideogram, Stability AI, etc.)
        closed_source_models = ['dall-e-3', 'dall-e-2', 'flux-pro',
                                'flux-dev', 'ideogram-v3', 'stability-sdxl', 'stability-sd-turbo']

>>>>>>> a51a6731
        if model_name in closed_source_models:
            print(f"🎨 Using closed-source model: {model_name}")

        print(f"\nUsing model: {model_name}")

        core_generation_settings = {
            'prompt': prompt,
            'negative_prompt': negative_prompt,
            'width': width,
            'height': height,
            'batch_size': batch_size,
            'steps': steps,
            'cfg_scale': cfg_scale,
            'sampler_name': sampler_name,
            'scheduler': scheduler,
            'seed': seed,
            'ckpt_name': model_name,
            'denoise': 1.0
        }
        print(f"🎯 Core settings: {core_generation_settings}")

        # Extract ControlNet data
        controlnet_data = data.get('controlnet', {})
        print(f"🎮 ControlNet data: {controlnet_data}")

        # Extract Face Restoration data
        face_restoration_data = {
            'restore_faces': data.get('restore_faces', False),
            'face_restoration_model': data.get('face_restoration_model', 'codeformer'),
            'codeformer_weight': data.get('codeformer_weight', 0.5),
            'gfpgan_weight': data.get('gfpgan_weight', 0.5)
        }
        print(f"👤 Face Restoration data: {face_restoration_data}")

        # Extract Tiling data
        tiling_data = {
            'tiling': data.get('tiling', False),
            'tile_size': data.get('tile_size', 512),
            'tile_overlap': data.get('tile_overlap', 64)
        }
        print(f"🧩 Tiling data: {tiling_data}")

        # Extract Hires.fix data
        hires_fix_data = {
            'hires_fix': data.get('hires_fix', False),
            'hires_fix_upscale_method': data.get('hires_fix_upscale_method', 'upscale-by'),
            'hires_fix_upscale_factor': data.get('hires_fix_upscale_factor', 2.5),
            'hires_fix_hires_steps': data.get('hires_fix_hires_steps', 1),
            'hires_fix_denoising_strength': data.get('hires_fix_denoising_strength', 0.5),
            'hires_fix_resize_width': data.get('hires_fix_resize_width', 4000),
            'hires_fix_resize_height': data.get('hires_fix_resize_height', 4000),
            'hires_fix_upscaler': data.get('hires_fix_upscaler', '4x-ultrasharp')
        }
        print(f"🖼️ Hires.fix data: {hires_fix_data}")

        # Extract Refiner data
        refiner_data = {
            'refiner_enabled': data.get('refiner_enabled', False),
            'refiner_model': data.get('refiner_model', 'none'),
            'refiner_switch_at': data.get('refiner_switch_at', 0.8)
        }
        print(f"🖌️ Refiner data: {refiner_data}")

        # Determine workflow template based on features
        use_controlnet = controlnet_data.get(
            'enabled', False) and controlnet_data.get('units')
        use_lora = data.get('lora') and data.get('lora').get('enabled', False)
        use_face_restoration = face_restoration_data.get(
            'restore_faces', False)
        use_tiling = tiling_data.get('tiling', False)

        print(f"🔧 Use ControlNet: {use_controlnet}")
        print(f"🔧 Use LoRA: {use_lora}")
        print(f"🔧 Use Face Restoration: {use_face_restoration}")
        print(f"🔧 Use Tiling: {use_tiling}")

        # Create workflow request for the loader
        if model_name in ['dall-e-3', 'dall-e-2']:
            workflow_model_type = 'dalle'
        elif model_name in ['flux-pro', 'flux-dev']:
            workflow_model_type = 'bfl'
        elif 'ideogram' in model_name.lower():  # Added check for ideogram models
            workflow_model_type = 'ideogram'
        elif 'stability' in model_name.lower():  # Added check for Stability AI models
            workflow_model_type = 'stability'
        else:
            workflow_model_type = 'local'

        workflow_request = {
            'generation_flow': 'txt2img',
            'model_name': workflow_model_type,
            'controlnet': use_controlnet,
            'lora': use_lora
        }

        print(f"📄 Workflow request: {workflow_request}")

        # Load workflow using the workflow loader
        workflow = load_workflow(workflow_request)
        print(f"✅ Workflow loaded successfully")

        # Inject API keys if needed (for DALL-E, FLUX, etc.)
        workflow = inject_api_keys_into_workflow(workflow)
        print(f"✅ API keys injected")

        # Custom workflow support from smallFeatures
        custom_workflow = data.get('custom_workflow')
        if custom_workflow and validate_custom_workflow(custom_workflow):
            print("Custom workflow detected, updating with current parameters...")
            try:
                workflow = update_custom_workflow(workflow, custom_workflow)
                print("Successfully updated custom workflow with current parameters")
            except Exception as e:
                print(f"Error updating custom workflow: {str(e)}")
                print("Falling back to default workflow override")
                workflow = override_workflow(
                    workflow, core_generation_settings)
        else:
            # Apply overrides to loaded workflow
            workflow = override_workflow(workflow, core_generation_settings)
            print(
                "No valid custom workflow provided, using default workflow with overrides")

        print(f"✅ Core settings applied")

        # Apply LoRA parameters if enabled
        if use_lora:
            print(f"🎨 Applying LoRA parameters...")
            workflow = inject_lora_parameters(workflow, data.get('lora', {}))

        # Apply ControlNet parameters if enabled
        if use_controlnet:
            print(f"🎮 Applying ControlNet parameters...")
            workflow = inject_controlnet_parameters(workflow, controlnet_data)

        # Apply Face Restoration parameters if enabled
        if use_face_restoration:
            print(f"👤 Applying Face Restoration parameters...")
            workflow = inject_face_restoration_parameters(
                workflow, face_restoration_data)

        # Apply Tiling parameters if enabled
        if use_tiling:
            print(f"🧩 Applying Tiling parameters...")
            workflow = inject_tiling_parameters(workflow, tiling_data)

        # Apply Hires.fix parameters if enabled
        if hires_fix_data.get('hires_fix', False):
            print(f"✨ Applying Hires.fix parameters...")
            workflow = inject_hires_fix_parameters(workflow, hires_fix_data)

        # Apply Refiner parameters if enabled
        if refiner_data.get('refiner_enabled', False):
            print(f"✨ Applying Refiner parameters...")
            workflow = inject_refiner_parameters(workflow, refiner_data)

        print(f"✅ Workflow transformation complete")
        # Ensure dump directory exists
        dump_dir = os.path.join(os.path.dirname(__file__), "workflow_dumps")
        os.makedirs(dump_dir, exist_ok=True)

        # Save the workflow JSON
        output_path = os.path.join(dump_dir, "last_workflow.json")
        with open(output_path, "w") as f:
            json.dump(workflow, f, indent=2)

        print(f"📋 Generated workflow JSON: {json.dumps(workflow, indent=2)}")
        print(f"🚀 Workflow JSON saved to {output_path}")
        return workflow

    except Exception as e:
        print(f"❌ Error transforming workflow: {str(e)}")
        import traceback
        traceback.print_exc()
        return None<|MERGE_RESOLUTION|>--- conflicted
+++ resolved
@@ -18,7 +18,7 @@
 )
 from shared_utils import SAMPLER_NAME_MAP
 
-<<<<<<< HEAD
+
 # Initialize logger
 logger = logging.getLogger(__name__)
 
@@ -31,8 +31,6 @@
     except Exception as e:
         logger.error(f"Failed to list checkpoints: {e}")
         return []
-=======
->>>>>>> a51a6731
 
 def transform_to_txt2img_workflow(data):
     """
@@ -76,7 +74,15 @@
                 seed = random.randint(0, 2**32 - 1)
         except (ValueError, TypeError):
             seed = random.randint(0, 2**32 - 1)
-<<<<<<< HEAD
+
+        # Handle model name validation
+        model_name = data.get(
+            'model_name', 'juggernautXL_v8Rundiffusion.safetensors')
+
+        # Check if it's a closed-source model (DALL-E, FLUX, Ideogram, Stability AI, etc.)
+        closed_source_models = ['dall-e-3', 'dall-e-2', 'flux-pro',
+                                'flux-dev', 'ideogram-v3', 'stability-sdxl', 'stability-sd-turbo']
+
         
         # Dynamically determine the model name that's being used and validate
         requested_model = data.get("model_name")
@@ -97,17 +103,6 @@
         # Check if it's a closed-source model (DALL-E, FLUX, Ideogram, etc.)
         closed_source_models = ['dall-e-3', 'dall-e-2', 'flux-pro', 'flux-dev', 'ideogram-v3']
         
-=======
-
-        # Handle model name validation
-        model_name = data.get(
-            'model_name', 'juggernautXL_v8Rundiffusion.safetensors')
-
-        # Check if it's a closed-source model (DALL-E, FLUX, Ideogram, Stability AI, etc.)
-        closed_source_models = ['dall-e-3', 'dall-e-2', 'flux-pro',
-                                'flux-dev', 'ideogram-v3', 'stability-sdxl', 'stability-sd-turbo']
-
->>>>>>> a51a6731
         if model_name in closed_source_models:
             print(f"🎨 Using closed-source model: {model_name}")
 
